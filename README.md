--- conflicted
+++ resolved
@@ -31,14 +31,9 @@
 ├── 📁 fbot_recognition/          # Core recognition algorithms
 |   ├── 📁 base_recognition/      # Abstract base class for all recognition modules
 │   ├── 📁 face_recognition/      # Face detection and recognition
-<<<<<<< HEAD
 │   ├── 📁 moondream_recognition/ # Object recognition using VLM Moondream2
 │   ├── 📁 yolo_tracker_recognition/ # People tracking
 │   └── 📁 yolov8_recognition/    # Object detection with YOLOv8
-=======
-│   ├── 📁 yolov8_recognition/    # Object detection with YOLOv8
-│   └── 📁 yolo_tracker_recognition/ # People tracking
->>>>>>> 960e486d
 ├── 📁 fbot_vlm/                  # Vision Language Model integration
 └── 📁 fbot_vision_msgs/          # Custom ROS message definitions
 ```
@@ -117,7 +112,6 @@
 
 ```
 
-<<<<<<< HEAD
 
 ### Moondream Object Recognition
 ```bash
@@ -128,8 +122,6 @@
 ros2 topic pub /fbot_vision/fr/object_prompt std_msgs/String "data: 'cup'"
 ```
 
-=======
->>>>>>> 960e486d
 ### Vision Language Model
 
 ```bash
@@ -179,10 +171,7 @@
 | `/fbot_vision/fr/face_recognition` | [`Detection3DArray`](fbot_vision_msgs/msg/Detection3DArray.msg) | 3D face recognition |
 | `/fbot_vision/vlm/question_answering/query` | [`VLMQuestion`](fbot_vision_msgs/msg/VLMQuestion.msg) | VLM questions |
 | `/fbot_vision/vlm/question_answering/answer` | [`VLMAnswer`](fbot_vision_msgs/msg/VLMAnswer.msg) | VLM responses |
-<<<<<<< HEAD
 | `/fbot_vision/fr/object_prompt` | `std_msgs/String` | Object prompt for Moondream |
-=======
->>>>>>> 960e486d
 
 ### Services
 
