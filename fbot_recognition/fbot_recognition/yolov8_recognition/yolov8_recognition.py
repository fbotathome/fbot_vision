--- conflicted
+++ resolved
@@ -75,16 +75,12 @@
 
     def callback(self, depthMsg: Image, imageMsg: Image, cameraInfoMsg: CameraInfo) -> None:
 
-<<<<<<< HEAD
-        self.get_logger().info("=> Entering callback ")
-=======
         if not self.run:
             return
         
         if self.model is None:
             self.get_logger().error("Model is not loaded.")
             return
->>>>>>> ce7d3595
 
         if imageMsg is None or depthMsg is None or cameraInfoMsg is None:
             self.get_logger().error("One or more input messages are invalid.")
