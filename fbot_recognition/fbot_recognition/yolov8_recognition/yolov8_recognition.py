--- conflicted
+++ resolved
@@ -7,13 +7,7 @@
 import torch
 from ultralytics import YOLO
 from PIL import Image as IMG
-<<<<<<< HEAD
-from image2world.image2worldlib import *
-from fbot_recognition import BaseRecognition
-from rclpy.lifecycle import LifecycleNode
-=======
 from image2world import BoundingBoxProcessingData, boundingBoxProcessing
->>>>>>> b439e628
 
 from std_msgs.msg import Header
 from std_srvs.srv import Empty
@@ -67,11 +61,7 @@
 
     def _stopRecognition(self):
         self.run = False
-<<<<<<< HEAD
-        self.unLoadModel()
-=======
         self.unloadModel()
->>>>>>> b439e628
         self.get_logger().info("Stopping Object Recognition!!!")
 
     def startRecognition(self, req: Empty.Request, resp: Empty.Response):
